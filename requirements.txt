--- conflicted
+++ resolved
@@ -1,10 +1,7 @@
-<<<<<<< HEAD
 matplotlib
 numpy
 Pillow
 opencv-python
 scikit-image
-=======
 mypy
-black
->>>>>>> 6ac05982
+black