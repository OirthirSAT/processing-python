--- conflicted
+++ resolved
@@ -7,9 +7,5 @@
 black
 scikit-learn
 tensorflow
-<<<<<<< HEAD
 PyQt6
-=======
-PyQt6
-pydoclint
->>>>>>> a969063b
+pydoclint