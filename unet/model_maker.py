# modules required

import os
import numpy as np
from sklearn.model_selection import train_test_split  # type: ignore
import tensorflow as tf  # type: ignore
from tensorflow.keras import layers, models  # type: ignore
import cv2  # For resizing images if needed
from typing import Any


# Define paths
npz_folder = "traineddata"  # Replace with your folder path containing .npz files
output_model_path = "unet_coastline_model.h5"  # File to save trained model

# Step 1: Load data from `.npz` files
input_data = []
label_data = []

# Track skipped files for debugging
skipped_files = []
mismatch_files = []  # Track files causing data mismatch

# Iterate over all .npz files in the trainddata folder to grab the relevant keys - 'image' and 'label'
for file in os.listdir(npz_folder):
    if file.endswith(".npz"):
        data = np.load(os.path.join(npz_folder, file))
        print(f"Loading {file}...")

        # Check the available keys in the current file
        print(f"Available keys in {file}: {data.keys()}")

        # Load input image from the 'image' key
        if "image" in data:
            input_image = data["image"]
        else:
            print(f"Skipping {file}, 'image' key not found.")
            continue  # Skip if no appropriate image key exists

        # Load label from the 'label' key (adjust based on your dataset)
        if "label" in data:
            label = data["label"]
        else:
            print(f"Skipping {file}, 'label' key not found.")
            continue  # Skip if no appropriate label key exists

        # Print the shape of the image and label to check compatibility
        print(f"Input shape: {input_image.shape}")
        print(f"Label shape: {label.shape}")

        # Resize images and labels to a fixed size (256x256)
        target_size = (256, 256)
        input_data.append(
            cv2.resize(input_image, target_size)
        )  # Resize the input image
        label_resized = cv2.resize(
            label, target_size
        )  # Resize label to match input size

        # Ensure the label has the correct number of channels
        if (
            label_resized.ndim == 2
        ):  # If label is 2D, add a dummy channel for segmentation (1 class)
            label_resized = np.expand_dims(label_resized, axis=-1)

        # Ensure the label has 3 channels, one for each class (adjust according to your task)
        if (
            label_resized.shape[-1] == 1
        ):  # Assuming the label has a single channel (e.g., class IDs)
            label_resized = tf.keras.utils.to_categorical(
                label_resized, num_classes=3
            )  # Adjust `num_classes`

        # Check if all labels have the same number of channels (e.g., 3 channels)
        if label_resized.shape[-1] != 3:
            print(
                f"Warning: Label shape {label_resized.shape} does not have 3 channels. Skipping this example."
            )
            skipped_files.append(file)  # Track the skipped files
            continue  # Skip labels with unexpected shape

        label_data.append(label_resized)

# Check how many samples were skipped
print(f"Skipped {len(skipped_files)} files due to label shape issues.")
print(f"Skipped files: {skipped_files}")

# Ensure input_data and label_data have the same length
if len(input_data) != len(label_data):
    print(
        f"Mismatch in number of samples: input_data has {len(input_data)} samples, label_data has {len(label_data)} samples."
    )
    mismatch_files = [
        f
        for f in os.listdir(npz_folder)
        if f.endswith(".npz") and f not in skipped_files
    ]
    print(f"Files causing the mismatch: {mismatch_files}")
else:
    print(f"Loaded {len(input_data)} samples successfully.")

# If data lengths are consistent, proceed to train-test split
if len(input_data) == len(label_data):
    input_array = np.array(input_data)
    label_array = np.array(label_data)

    # Step 2: Preprocess data (e.g., normalize input, ensure labels are correct shape)
<<<<<<< HEAD
    input_data = (
        input_data.astype("float32") / 255.0
    )  # Scale to [0, 1] if working with images
    label_data = label_data.astype("int32")  # Ensure labels are integers if needed

    # Step 3: Split data into training and validation sets
    X_train, X_val, y_train, y_val = train_test_split(
        input_data, label_data, test_size=0.2, random_state=42
=======
    input_array = (
        input_array.astype("float32") / 255.0
    )  # Scale to [0, 1] if working with images
    label_array = label_array.astype("int32")  # Ensure labels are integers if needed

    # Step 3: Split data into training and validation sets
    X_train, X_val, y_train, y_val = train_test_split(
        input_array, label_array, test_size=0.2, random_state=42
>>>>>>> c3d4ae04
    )

    # Step 4: Define the U-Net model
    def unet_model(input_shape: Any) -> Any:
        inputs = layers.Input(input_shape)
        c1 = layers.Conv2D(64, (3, 3), activation="relu", padding="same")(inputs)
        c1 = layers.MaxPooling2D((2, 2))(c1)
        c2 = layers.Conv2D(128, (3, 3), activation="relu", padding="same")(c1)
        c2 = layers.MaxPooling2D((2, 2))(c2)
        c3 = layers.Conv2D(256, (3, 3), activation="relu", padding="same")(c2)
        u2 = layers.UpSampling2D((2, 2))(c3)
        u2 = layers.Conv2D(128, (3, 3), activation="relu", padding="same")(u2)
        u1 = layers.UpSampling2D((2, 2))(u2)
        outputs = layers.Conv2D(3, (1, 1), activation="softmax")(
            u1
        )  # Multi-channel output (3 channels)
        model = models.Model(inputs, outputs)
        return model

    # Step 5: Compile and train the model
    input_shape = X_train.shape[1:]  # Assume inputs are (height, width, channels)
    model = unet_model(input_shape)

    model.compile(
        optimizer="adam", loss="categorical_crossentropy", metrics=["accuracy"]
    )

    history = model.fit(
        X_train, y_train, validation_data=(X_val, y_val), epochs=20, batch_size=16
    )

    # Step 6: Save the trained model as `.h5`
    model.save(output_model_path)

    print(f"Model saved to {output_model_path}")
else:
    print("Data mismatch detected. Model training aborted.")
<|MERGE_RESOLUTION|>--- conflicted
+++ resolved
@@ -1,163 +1,152 @@
-# modules required
-
-import os
-import numpy as np
-from sklearn.model_selection import train_test_split  # type: ignore
-import tensorflow as tf  # type: ignore
-from tensorflow.keras import layers, models  # type: ignore
-import cv2  # For resizing images if needed
-from typing import Any
-
-
-# Define paths
-npz_folder = "traineddata"  # Replace with your folder path containing .npz files
-output_model_path = "unet_coastline_model.h5"  # File to save trained model
-
-# Step 1: Load data from `.npz` files
-input_data = []
-label_data = []
-
-# Track skipped files for debugging
-skipped_files = []
-mismatch_files = []  # Track files causing data mismatch
-
-# Iterate over all .npz files in the trainddata folder to grab the relevant keys - 'image' and 'label'
-for file in os.listdir(npz_folder):
-    if file.endswith(".npz"):
-        data = np.load(os.path.join(npz_folder, file))
-        print(f"Loading {file}...")
-
-        # Check the available keys in the current file
-        print(f"Available keys in {file}: {data.keys()}")
-
-        # Load input image from the 'image' key
-        if "image" in data:
-            input_image = data["image"]
-        else:
-            print(f"Skipping {file}, 'image' key not found.")
-            continue  # Skip if no appropriate image key exists
-
-        # Load label from the 'label' key (adjust based on your dataset)
-        if "label" in data:
-            label = data["label"]
-        else:
-            print(f"Skipping {file}, 'label' key not found.")
-            continue  # Skip if no appropriate label key exists
-
-        # Print the shape of the image and label to check compatibility
-        print(f"Input shape: {input_image.shape}")
-        print(f"Label shape: {label.shape}")
-
-        # Resize images and labels to a fixed size (256x256)
-        target_size = (256, 256)
-        input_data.append(
-            cv2.resize(input_image, target_size)
-        )  # Resize the input image
-        label_resized = cv2.resize(
-            label, target_size
-        )  # Resize label to match input size
-
-        # Ensure the label has the correct number of channels
-        if (
-            label_resized.ndim == 2
-        ):  # If label is 2D, add a dummy channel for segmentation (1 class)
-            label_resized = np.expand_dims(label_resized, axis=-1)
-
-        # Ensure the label has 3 channels, one for each class (adjust according to your task)
-        if (
-            label_resized.shape[-1] == 1
-        ):  # Assuming the label has a single channel (e.g., class IDs)
-            label_resized = tf.keras.utils.to_categorical(
-                label_resized, num_classes=3
-            )  # Adjust `num_classes`
-
-        # Check if all labels have the same number of channels (e.g., 3 channels)
-        if label_resized.shape[-1] != 3:
-            print(
-                f"Warning: Label shape {label_resized.shape} does not have 3 channels. Skipping this example."
-            )
-            skipped_files.append(file)  # Track the skipped files
-            continue  # Skip labels with unexpected shape
-
-        label_data.append(label_resized)
-
-# Check how many samples were skipped
-print(f"Skipped {len(skipped_files)} files due to label shape issues.")
-print(f"Skipped files: {skipped_files}")
-
-# Ensure input_data and label_data have the same length
-if len(input_data) != len(label_data):
-    print(
-        f"Mismatch in number of samples: input_data has {len(input_data)} samples, label_data has {len(label_data)} samples."
-    )
-    mismatch_files = [
-        f
-        for f in os.listdir(npz_folder)
-        if f.endswith(".npz") and f not in skipped_files
-    ]
-    print(f"Files causing the mismatch: {mismatch_files}")
-else:
-    print(f"Loaded {len(input_data)} samples successfully.")
-
-# If data lengths are consistent, proceed to train-test split
-if len(input_data) == len(label_data):
-    input_array = np.array(input_data)
-    label_array = np.array(label_data)
-
-    # Step 2: Preprocess data (e.g., normalize input, ensure labels are correct shape)
-<<<<<<< HEAD
-    input_data = (
-        input_data.astype("float32") / 255.0
-    )  # Scale to [0, 1] if working with images
-    label_data = label_data.astype("int32")  # Ensure labels are integers if needed
-
-    # Step 3: Split data into training and validation sets
-    X_train, X_val, y_train, y_val = train_test_split(
-        input_data, label_data, test_size=0.2, random_state=42
-=======
-    input_array = (
-        input_array.astype("float32") / 255.0
-    )  # Scale to [0, 1] if working with images
-    label_array = label_array.astype("int32")  # Ensure labels are integers if needed
-
-    # Step 3: Split data into training and validation sets
-    X_train, X_val, y_train, y_val = train_test_split(
-        input_array, label_array, test_size=0.2, random_state=42
->>>>>>> c3d4ae04
-    )
-
-    # Step 4: Define the U-Net model
-    def unet_model(input_shape: Any) -> Any:
-        inputs = layers.Input(input_shape)
-        c1 = layers.Conv2D(64, (3, 3), activation="relu", padding="same")(inputs)
-        c1 = layers.MaxPooling2D((2, 2))(c1)
-        c2 = layers.Conv2D(128, (3, 3), activation="relu", padding="same")(c1)
-        c2 = layers.MaxPooling2D((2, 2))(c2)
-        c3 = layers.Conv2D(256, (3, 3), activation="relu", padding="same")(c2)
-        u2 = layers.UpSampling2D((2, 2))(c3)
-        u2 = layers.Conv2D(128, (3, 3), activation="relu", padding="same")(u2)
-        u1 = layers.UpSampling2D((2, 2))(u2)
-        outputs = layers.Conv2D(3, (1, 1), activation="softmax")(
-            u1
-        )  # Multi-channel output (3 channels)
-        model = models.Model(inputs, outputs)
-        return model
-
-    # Step 5: Compile and train the model
-    input_shape = X_train.shape[1:]  # Assume inputs are (height, width, channels)
-    model = unet_model(input_shape)
-
-    model.compile(
-        optimizer="adam", loss="categorical_crossentropy", metrics=["accuracy"]
-    )
-
-    history = model.fit(
-        X_train, y_train, validation_data=(X_val, y_val), epochs=20, batch_size=16
-    )
-
-    # Step 6: Save the trained model as `.h5`
-    model.save(output_model_path)
-
-    print(f"Model saved to {output_model_path}")
-else:
-    print("Data mismatch detected. Model training aborted.")
+# modules required
+
+import os
+import numpy as np
+from sklearn.model_selection import train_test_split  # type: ignore
+import tensorflow as tf  # type: ignore
+from tensorflow.keras import layers, models  # type: ignore
+import cv2  # For resizing images if needed
+from typing import Any
+
+
+# Define paths
+npz_folder = "traineddata"  # Replace with your folder path containing .npz files
+output_model_path = "unet_coastline_model.h5"  # File to save trained model
+
+# Step 1: Load data from `.npz` files
+input_data = []
+label_data = []
+
+# Track skipped files for debugging
+skipped_files = []
+mismatch_files = []  # Track files causing data mismatch
+
+# Iterate over all .npz files in the trainddata folder to grab the relevant keys - 'image' and 'label'
+for file in os.listdir(npz_folder):
+    if file.endswith(".npz"):
+        data = np.load(os.path.join(npz_folder, file))
+        print(f"Loading {file}...")
+
+        # Check the available keys in the current file
+        print(f"Available keys in {file}: {data.keys()}")
+
+        # Load input image from the 'image' key
+        if "image" in data:
+            input_image = data["image"]
+        else:
+            print(f"Skipping {file}, 'image' key not found.")
+            continue  # Skip if no appropriate image key exists
+
+        # Load label from the 'label' key (adjust based on your dataset)
+        if "label" in data:
+            label = data["label"]
+        else:
+            print(f"Skipping {file}, 'label' key not found.")
+            continue  # Skip if no appropriate label key exists
+
+        # Print the shape of the image and label to check compatibility
+        print(f"Input shape: {input_image.shape}")
+        print(f"Label shape: {label.shape}")
+
+        # Resize images and labels to a fixed size (256x256)
+        target_size = (256, 256)
+        input_data.append(
+            cv2.resize(input_image, target_size)
+        )  # Resize the input image
+        label_resized = cv2.resize(
+            label, target_size
+        )  # Resize label to match input size
+
+        # Ensure the label has the correct number of channels
+        if (
+            label_resized.ndim == 2
+        ):  # If label is 2D, add a dummy channel for segmentation (1 class)
+            label_resized = np.expand_dims(label_resized, axis=-1)
+
+        # Ensure the label has 3 channels, one for each class (adjust according to your task)
+        if (
+            label_resized.shape[-1] == 1
+        ):  # Assuming the label has a single channel (e.g., class IDs)
+            label_resized = tf.keras.utils.to_categorical(
+                label_resized, num_classes=3
+            )  # Adjust `num_classes`
+
+        # Check if all labels have the same number of channels (e.g., 3 channels)
+        if label_resized.shape[-1] != 3:
+            print(
+                f"Warning: Label shape {label_resized.shape} does not have 3 channels. Skipping this example."
+            )
+            skipped_files.append(file)  # Track the skipped files
+            continue  # Skip labels with unexpected shape
+
+        label_data.append(label_resized)
+
+# Check how many samples were skipped
+print(f"Skipped {len(skipped_files)} files due to label shape issues.")
+print(f"Skipped files: {skipped_files}")
+
+# Ensure input_data and label_data have the same length
+if len(input_data) != len(label_data):
+    print(
+        f"Mismatch in number of samples: input_data has {len(input_data)} samples, label_data has {len(label_data)} samples."
+    )
+    mismatch_files = [
+        f
+        for f in os.listdir(npz_folder)
+        if f.endswith(".npz") and f not in skipped_files
+    ]
+    print(f"Files causing the mismatch: {mismatch_files}")
+else:
+    print(f"Loaded {len(input_data)} samples successfully.")
+
+# If data lengths are consistent, proceed to train-test split
+if len(input_data) == len(label_data):
+    input_array = np.array(input_data)
+    label_array = np.array(label_data)
+
+    # Step 2: Preprocess data (e.g., normalize input, ensure labels are correct shape)
+    input_array = (
+        input_array.astype("float32") / 255.0
+    )  # Scale to [0, 1] if working with images
+    label_array = label_array.astype("int32")  # Ensure labels are integers if needed
+
+    # Step 3: Split data into training and validation sets
+    X_train, X_val, y_train, y_val = train_test_split(
+        input_array, label_array, test_size=0.2, random_state=42
+    )
+
+    # Step 4: Define the U-Net model
+    def unet_model(input_shape: Any) -> Any:
+        inputs = layers.Input(input_shape)
+        c1 = layers.Conv2D(64, (3, 3), activation="relu", padding="same")(inputs)
+        c1 = layers.MaxPooling2D((2, 2))(c1)
+        c2 = layers.Conv2D(128, (3, 3), activation="relu", padding="same")(c1)
+        c2 = layers.MaxPooling2D((2, 2))(c2)
+        c3 = layers.Conv2D(256, (3, 3), activation="relu", padding="same")(c2)
+        u2 = layers.UpSampling2D((2, 2))(c3)
+        u2 = layers.Conv2D(128, (3, 3), activation="relu", padding="same")(u2)
+        u1 = layers.UpSampling2D((2, 2))(u2)
+        outputs = layers.Conv2D(3, (1, 1), activation="softmax")(
+            u1
+        )  # Multi-channel output (3 channels)
+        model = models.Model(inputs, outputs)
+        return model
+
+    # Step 5: Compile and train the model
+    input_shape = X_train.shape[1:]  # Assume inputs are (height, width, channels)
+    model = unet_model(input_shape)
+
+    model.compile(
+        optimizer="adam", loss="categorical_crossentropy", metrics=["accuracy"]
+    )
+
+    history = model.fit(
+        X_train, y_train, validation_data=(X_val, y_val), epochs=20, batch_size=16
+    )
+
+    # Step 6: Save the trained model as `.h5`
+    model.save(output_model_path)
+
+    print(f"Model saved to {output_model_path}")
+else:
+    print("Data mismatch detected. Model training aborted.")